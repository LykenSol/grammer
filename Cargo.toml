[package]
name = "grammer"
version = "0.0.1"
authors = [
    "Ana-Maria <mihalacheana.maria@yahoo.com>",
    "Eduard-Mihai Burtescu <edy.burt@gmail.com>"
]
edition = "2018"
repository = "https://github.com/LykenSol/grammer"
license = "MIT/Apache-2.0"
keywords = ["grammar"]
readme = "README.md"
description = "Grammar framework."

[dependencies]
indexmap = "1"
<<<<<<< HEAD
proc-macro2 = "0.4.30"
=======
indexing = "0.3.2"
proc-macro2 = "1.0.6"
>>>>>>> 7850625d
elsa = "1.3.2"
flat-token = "0.0.1"

[lib]
doctest = false
test = false<|MERGE_RESOLUTION|>--- conflicted
+++ resolved
@@ -14,12 +14,7 @@
 
 [dependencies]
 indexmap = "1"
-<<<<<<< HEAD
-proc-macro2 = "0.4.30"
-=======
-indexing = "0.3.2"
 proc-macro2 = "1.0.6"
->>>>>>> 7850625d
 elsa = "1.3.2"
 flat-token = "0.0.1"
 
